--- conflicted
+++ resolved
@@ -1,4 +1,3 @@
-<<<<<<< HEAD
 Pod::Spec.new do |spec|
   spec.name         = "PiwikTracker"
   spec.version      = "2.6.0"
@@ -13,8 +12,9 @@
   spec.default_subspecs = 'Core'
   
   spec.subspec 'Core' do |core|
-  	core.ios.source_files = 'PiwikTracker/*.{h,m,xcdatamodeld}'
+  	core.source_files = 'PiwikTracker/*.{h,m}'
  	core.osx.exclude_files = 'PiwikTracker/PiwikTrackedViewController.{h,m}'
+	core.resources = 'PiwikTracker/piwiktracker.xcdatamodeld'
   	core.ios.frameworks = 'Foundation', 'UIKit', 'CoreData', 'CoreLocation', 'CoreGraphics'
   	core.osx.frameworks = 'Foundation', 'Cocoa', 'CoreData', 'CoreGraphics'
   end
@@ -31,23 +31,4 @@
 	  afnetworking2.dependency "AFNetworking", '~> 2.0'
   end
   
-=======
-Pod::Spec.new do |s|
-  s.name         = "PiwikTracker"
-  s.version      = "2.5.2"
-  s.summary      = "A Piwik tracker written in Objective-C for iOS and OSX apps."
-  s.homepage     = "https://github.com/piwik/piwik-sdk-ios/"
-  s.license      = { :type => 'MIT', :file => 'LICENSE.md' }
-  s.author       = { "Mattias Levin" => "mattias.levin@gmail.com" }
-  s.source       = { :git => "https://github.com/piwik/piwik-sdk-ios.git", :tag => "v#{s.version}" }
-  s.ios.deployment_target = '6.0'
-  s.osx.deployment_target = '10.8'
-  s.source_files = 'PiwikTracker/*.{h,m}'
-  s.osx.exclude_files = 'PiwikTracker/PiwikTrackedViewController.{h,m}'
-  s.resources = 'PiwikTracker/piwiktracker.xcdatamodeld'
-  s.ios.frameworks = 'Foundation', 'UIKit', 'CoreData', 'CoreLocation', 'CoreGraphics'
-  s.osx.frameworks = 'Foundation', 'Cocoa', 'CoreData', 'CoreGraphics'
-  s.requires_arc = true
-  s.dependency 'AFNetworking', '1.3.2'
->>>>>>> 8904a2d2
 end