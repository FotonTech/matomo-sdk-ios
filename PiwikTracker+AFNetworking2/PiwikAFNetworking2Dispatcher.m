//
//  PiwikAFNetworking2Dispatcher.m
//  PiwikTracker
//
//  Created by Mattias Levin on 02/09/14.
//  Copyright (c) 2014 Mattias Levin. All rights reserved.
//

#import "PiwikAFNetworking2Dispatcher.h"
#import "AFNetworking.h"

@interface PiwikAFNetworking2Dispatcher ()

<<<<<<< HEAD
@interface PiwikAFNetworking2Dispatcher ()
@property (nonatomic, readonly) NSString *piwikPath;
=======
@property (nonatomic, strong) NSString *customUserAgent;

>>>>>>> 13f353ac
@end


@implementation PiwikAFNetworking2Dispatcher

- (instancetype)initWithPiwikURL:(NSURL*)piwikURL {
  
  // AF Networkning adds training / to the base URL automatically
  self = [super initWithBaseURL:piwikURL.baseURL];
  if (self) {
    // Since the path below starts with a / the base URL will be truncated
    _piwikPath = piwikURL.path;
  }
  return self;
}

- (void)setCustomUserAgent:(NSString *)customUserAgent
{
    _customUserAgent = customUserAgent;
}

- (void)sendSingleEventWithParameters:(NSDictionary*)parameters
                              success:(void (^)())successBlock
                              failure:(void (^)(BOOL shouldContinue))failureBlock {
  
  self.requestSerializer = [AFHTTPRequestSerializer serializer];
  self.responseSerializer = [AFImageResponseSerializer serializer];
<<<<<<< HEAD
  
  [self GET:self.piwikPath parameters:parameters success:^(NSURLSessionDataTask *task, id responseObject) {
=======

  if (self.customUserAgent) {
    [self.requestSerializer setValue:self.customUserAgent forHTTPHeaderField:@"User-Agent"];
  }

  [self GET:@"" parameters:parameters success:^(NSURLSessionDataTask *task, id responseObject) {
    
>>>>>>> 13f353ac
    //NSLog(@"Successfully sent stats to Piwik server");
    successBlock();
  } failure:^(NSURLSessionDataTask *task, NSError *error) {
    //NSLog(@"Failed to send stats to Piwik server with reason : %@", error);
    failureBlock([self shouldAbortdispatchForNetworkError:error]);
  }];
  
}


- (void)sendBulkEventWithParameters:(NSDictionary*)parameters
                      success:(void (^)())successBlock
                      failure:(void (^)(BOOL shouldContinue))failureBlock {
  
  self.requestSerializer = [AFJSONRequestSerializer serializerWithWritingOptions:kNilOptions];
  self.responseSerializer = [AFJSONResponseSerializer serializer];
<<<<<<< HEAD
  
  [self POST:self.piwikPath parameters:parameters success:^(NSURLSessionDataTask *task, id responseObject) {
=======
    
  if (self.customUserAgent) {
    [self.requestSerializer setValue:self.customUserAgent forHTTPHeaderField:@"User-Agent"];
  }
    
  [self POST:@"" parameters:parameters success:^(NSURLSessionDataTask *task, id responseObject) {
    
>>>>>>> 13f353ac
    //NSLog(@"Successfully sent stats to Piwik server");
    successBlock();
  } failure:^(NSURLSessionDataTask *task, NSError *error) {
    //NSLog(@"Failed to send stats to Piwik server with reason : %@", error);
    failureBlock([self shouldAbortdispatchForNetworkError:error]);    
  }];
  
}


// Should the dispatch be aborted and pending events rescheduled
- (BOOL)shouldAbortdispatchForNetworkError:(NSError*)error {
  
  if (error.code == NSURLErrorBadURL ||
      error.code == NSURLErrorUnsupportedURL ||
      error.code == NSURLErrorCannotFindHost ||
      error.code == NSURLErrorCannotConnectToHost ||
      error.code == NSURLErrorDNSLookupFailed) {
    return YES;
  } else {
    return NO;
  }
  
}



@end<|MERGE_RESOLUTION|>--- conflicted
+++ resolved
@@ -11,13 +11,8 @@
 
 @interface PiwikAFNetworking2Dispatcher ()
 
-<<<<<<< HEAD
-@interface PiwikAFNetworking2Dispatcher ()
 @property (nonatomic, readonly) NSString *piwikPath;
-=======
-@property (nonatomic, strong) NSString *customUserAgent;
 
->>>>>>> 13f353ac
 @end
 
 
@@ -34,29 +29,18 @@
   return self;
 }
 
-- (void)setCustomUserAgent:(NSString *)customUserAgent
-{
-    _customUserAgent = customUserAgent;
-}
-
 - (void)sendSingleEventWithParameters:(NSDictionary*)parameters
                               success:(void (^)())successBlock
                               failure:(void (^)(BOOL shouldContinue))failureBlock {
   
   self.requestSerializer = [AFHTTPRequestSerializer serializer];
   self.responseSerializer = [AFImageResponseSerializer serializer];
-<<<<<<< HEAD
+  
+  if (self.userAgent) {
+    [self.requestSerializer setValue:self.userAgent forHTTPHeaderField:@"User-Agent"];
+  }
   
   [self GET:self.piwikPath parameters:parameters success:^(NSURLSessionDataTask *task, id responseObject) {
-=======
-
-  if (self.customUserAgent) {
-    [self.requestSerializer setValue:self.customUserAgent forHTTPHeaderField:@"User-Agent"];
-  }
-
-  [self GET:@"" parameters:parameters success:^(NSURLSessionDataTask *task, id responseObject) {
-    
->>>>>>> 13f353ac
     //NSLog(@"Successfully sent stats to Piwik server");
     successBlock();
   } failure:^(NSURLSessionDataTask *task, NSError *error) {
@@ -66,25 +50,18 @@
   
 }
 
-
 - (void)sendBulkEventWithParameters:(NSDictionary*)parameters
                       success:(void (^)())successBlock
                       failure:(void (^)(BOOL shouldContinue))failureBlock {
   
   self.requestSerializer = [AFJSONRequestSerializer serializerWithWritingOptions:kNilOptions];
   self.responseSerializer = [AFJSONResponseSerializer serializer];
-<<<<<<< HEAD
+
+  if (self.userAgent) {
+    [self.requestSerializer setValue:self.userAgent forHTTPHeaderField:@"User-Agent"];
+  }
   
   [self POST:self.piwikPath parameters:parameters success:^(NSURLSessionDataTask *task, id responseObject) {
-=======
-    
-  if (self.customUserAgent) {
-    [self.requestSerializer setValue:self.customUserAgent forHTTPHeaderField:@"User-Agent"];
-  }
-    
-  [self POST:@"" parameters:parameters success:^(NSURLSessionDataTask *task, id responseObject) {
-    
->>>>>>> 13f353ac
     //NSLog(@"Successfully sent stats to Piwik server");
     successBlock();
   } failure:^(NSURLSessionDataTask *task, NSError *error) {
@@ -93,7 +70,6 @@
   }];
   
 }
-
 
 // Should the dispatch be aborted and pending events rescheduled
 - (BOOL)shouldAbortdispatchForNetworkError:(NSError*)error {
